﻿<Project Sdk="Microsoft.NET.Sdk">

  <PropertyGroup>
    <Authors>Jimmy Bogard</Authors>
    <Description>Simple, unambitious mediator implementation in .NET</Description>
    <Copyright>Copyright Jimmy Bogard</Copyright>
<<<<<<< HEAD
    <TargetFrameworks>netstandard2.1;net461;netstandard2.0</TargetFrameworks>
    <LangVersion>latest</LangVersion>
=======
    <TargetFrameworks>net461;netstandard2.0;netstandard2.1</TargetFrameworks>
>>>>>>> 211dd8b2
    <Nullable>enable</Nullable>
    <Features>strict</Features>
    <PackageTags>mediator;request;response;queries;commands;notifications</PackageTags>
    <SignAssembly>true</SignAssembly>
    <AssemblyOriginatorKeyFile>..\..\MediatR.snk</AssemblyOriginatorKeyFile>
    <GenerateDocumentationFile>true</GenerateDocumentationFile>
    <PackageIcon>gradient_128x128.png</PackageIcon>
    <MinVerTagPrefix>v</MinVerTagPrefix>
    <PackageLicenseExpression>Apache-2.0</PackageLicenseExpression>
    <PublishRepositoryUrl>true</PublishRepositoryUrl>
    <IncludeSymbols>true</IncludeSymbols>
    <SymbolPackageFormat>snupkg</SymbolPackageFormat>
    <EmbedUntrackedSources>true</EmbedUntrackedSources>
    <Deterministic>true</Deterministic>
    <ContinuousIntegrationBuild Condition="'$(GITHUB_ACTIONS)' == 'true'">true</ContinuousIntegrationBuild>
  </PropertyGroup>

  <ItemGroup Condition=" '$(TargetFramework)' == 'net461' ">
    <Reference Include="System" />
    <Reference Include="Microsoft.CSharp" />
    <Compile Remove="IStreamPipelineBehavior.cs" />
    <Compile Remove="IStreamRequestHandler.cs" />
    <Compile Remove="Internal\StreamRequestHandlerWrapper.cs" />
    <Compile Remove="Pipeline\Streams\**" />
    <EmbeddedResource Remove="Pipeline\Streams\**" />
    <None Remove="Pipeline\Streams\**" />
  </ItemGroup>

  <ItemGroup Condition=" '$(TargetFramework)' == 'netstandard2.0' ">
    <Compile Remove="IStreamPipelineBehavior.cs" />
    <Compile Remove="IStreamRequestHandler.cs" />
    <Compile Remove="Internal\StreamRequestHandlerWrapper.cs" />
    <Compile Remove="Pipeline\Streams\**" />
    <EmbeddedResource Remove="Pipeline\Streams\**" />
    <None Remove="Pipeline\Streams\**" />
  </ItemGroup>

  <ItemGroup>
    <None Include="..\..\assets\logo\gradient_128x128.png" Pack="true" PackagePath="" />
  </ItemGroup>

  <ItemGroup>
    <PackageReference Include="Microsoft.SourceLink.GitHub" Version="1.0.0" PrivateAssets="All" />
    <PackageReference Include="MinVer" Version="2.3.1" PrivateAssets="All" />
  </ItemGroup>
</Project><|MERGE_RESOLUTION|>--- conflicted
+++ resolved
@@ -4,12 +4,8 @@
     <Authors>Jimmy Bogard</Authors>
     <Description>Simple, unambitious mediator implementation in .NET</Description>
     <Copyright>Copyright Jimmy Bogard</Copyright>
-<<<<<<< HEAD
     <TargetFrameworks>netstandard2.1;net461;netstandard2.0</TargetFrameworks>
     <LangVersion>latest</LangVersion>
-=======
-    <TargetFrameworks>net461;netstandard2.0;netstandard2.1</TargetFrameworks>
->>>>>>> 211dd8b2
     <Nullable>enable</Nullable>
     <Features>strict</Features>
     <PackageTags>mediator;request;response;queries;commands;notifications</PackageTags>
@@ -32,18 +28,18 @@
     <Reference Include="Microsoft.CSharp" />
     <Compile Remove="IStreamPipelineBehavior.cs" />
     <Compile Remove="IStreamRequestHandler.cs" />
-    <Compile Remove="Internal\StreamRequestHandlerWrapper.cs" />
-    <Compile Remove="Pipeline\Streams\**" />
-    <EmbeddedResource Remove="Pipeline\Streams\**" />
+    <Compile Remove="Wrappers\StreamRequestHandlerWrapper.cs" />
+    <Compile Remove="Pipeline\Streams\**" />
+    <EmbeddedResource Remove="Pipeline\Streams\**" />
     <None Remove="Pipeline\Streams\**" />
   </ItemGroup>
 
   <ItemGroup Condition=" '$(TargetFramework)' == 'netstandard2.0' ">
     <Compile Remove="IStreamPipelineBehavior.cs" />
     <Compile Remove="IStreamRequestHandler.cs" />
-    <Compile Remove="Internal\StreamRequestHandlerWrapper.cs" />
-    <Compile Remove="Pipeline\Streams\**" />
-    <EmbeddedResource Remove="Pipeline\Streams\**" />
+    <Compile Remove="Wrappers\StreamRequestHandlerWrapper.cs" />
+    <Compile Remove="Pipeline\Streams\**" />
+    <EmbeddedResource Remove="Pipeline\Streams\**" />
     <None Remove="Pipeline\Streams\**" />
   </ItemGroup>
 
