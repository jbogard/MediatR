--- conflicted
+++ resolved
@@ -4,12 +4,9 @@
     <Authors>Jimmy Bogard</Authors>
     <Description>Simple, unambitious mediator implementation in .NET</Description>
     <Copyright>Copyright Jimmy Bogard</Copyright>
-<<<<<<< HEAD
     <TargetFrameworks>netstandard2.1</TargetFrameworks>
-=======
     <TargetFrameworks>netstandard2.1;net461;netstandard2.0</TargetFrameworks>
     <LangVersion>latest</LangVersion>
->>>>>>> 11ddacc7
     <Nullable>enable</Nullable>
     <Features>strict</Features>
     <PackageTags>mediator;request;response;queries;commands;notifications</PackageTags>
@@ -27,16 +24,14 @@
     <ContinuousIntegrationBuild Condition="'$(GITHUB_ACTIONS)' == 'true'">true</ContinuousIntegrationBuild>
   </PropertyGroup>
 
-<<<<<<< HEAD
-=======
   <ItemGroup Condition=" '$(TargetFramework)' == 'net461' ">
     <Reference Include="System" />
     <Reference Include="Microsoft.CSharp" />
     <Compile Remove="IStreamPipelineBehavior.cs" />
     <Compile Remove="IStreamRequestHandler.cs" />
     <Compile Remove="Wrappers\StreamRequestHandlerWrapper.cs" />
-    <Compile Remove="Pipeline\Streams\**" />
-    <EmbeddedResource Remove="Pipeline\Streams\**" />
+    <Compile Remove="Pipeline\Streams\**" />
+    <EmbeddedResource Remove="Pipeline\Streams\**" />
     <None Remove="Pipeline\Streams\**" />
   </ItemGroup>
 
@@ -46,19 +41,18 @@
     <Compile Remove="Wrappers\StreamRequestHandlerWrapper.cs" />
   </ItemGroup>
 
-  <ItemGroup>
-    <Compile Remove="Pipeline\Streams\IStreamRequestExceptionAction.cs" />
-    <Compile Remove="Pipeline\Streams\IStreamRequestExceptionHandler.cs" />
-    <Compile Remove="Pipeline\Streams\IStreamRequestPostProcessor.cs" />
-    <Compile Remove="Pipeline\Streams\IStreamRequestPreProcessor.cs" />
-    <Compile Remove="Pipeline\Streams\StreamRequestExceptionActionProcessorBehavior.cs" />
-    <Compile Remove="Pipeline\Streams\StreamRequestExceptionHandlerState.cs" />
-    <Compile Remove="Pipeline\Streams\StreamRequestExceptionProcessorBehavior.cs" />
-    <Compile Remove="Pipeline\Streams\StreamRequestPostProcessorBehavior.cs" />
-    <Compile Remove="Pipeline\Streams\StreamRequestPreProcessorBehavior.cs" />
+  <ItemGroup>
+    <Compile Remove="Pipeline\Streams\IStreamRequestExceptionAction.cs" />
+    <Compile Remove="Pipeline\Streams\IStreamRequestExceptionHandler.cs" />
+    <Compile Remove="Pipeline\Streams\IStreamRequestPostProcessor.cs" />
+    <Compile Remove="Pipeline\Streams\IStreamRequestPreProcessor.cs" />
+    <Compile Remove="Pipeline\Streams\StreamRequestExceptionActionProcessorBehavior.cs" />
+    <Compile Remove="Pipeline\Streams\StreamRequestExceptionHandlerState.cs" />
+    <Compile Remove="Pipeline\Streams\StreamRequestExceptionProcessorBehavior.cs" />
+    <Compile Remove="Pipeline\Streams\StreamRequestPostProcessorBehavior.cs" />
+    <Compile Remove="Pipeline\Streams\StreamRequestPreProcessorBehavior.cs" />
   </ItemGroup>
 
->>>>>>> 11ddacc7
   <ItemGroup>
     <None Include="..\..\assets\logo\gradient_128x128.png" Pack="true" PackagePath="" />
   </ItemGroup>
